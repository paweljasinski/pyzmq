--- conflicted
+++ resolved
@@ -23,25 +23,7 @@
 # Imports
 #-----------------------------------------------------------------------------
 
-
-<<<<<<< HEAD
-from libc.stdlib cimport *
-from cpython cimport PyString_FromStringAndSize
-from cpython cimport PyString_AsStringAndSize
-from cpython cimport PyString_AsString, PyString_Size
-from cpython cimport Py_DECREF, Py_INCREF
-from cpython cimport bool
-
-cdef extern from "Python.h":
-    ctypedef int Py_ssize_t
-    cdef void PyEval_InitThreads()
-
-# Older versions of Cython would not take care of called this automatically.
-# In newer versions of Cython (at least 0.12.1) this is called automatically.
-# We should wait for a few releases and then remove this call.
-PyEval_InitThreads()
-=======
-from libc.stdlib cimport free,malloc
+from libc.stdlib cimport free, malloc
 from cpython cimport PyString_FromStringAndSize
 from cpython cimport PyString_AsString, PyString_Size
 from cpython cimport Py_DECREF, Py_INCREF
@@ -52,13 +34,13 @@
 
 cdef extern from "Python.h":
     ctypedef int Py_ssize_t
->>>>>>> e4f4a443
 
 import copy as copy_mod
 import time
 import random
 import struct
 import codecs
+
 try:    # 3.x
     from queue import Queue, Empty
 except: # 2.x
@@ -71,143 +53,6 @@
 except ImportError:
     cjson = None
     try:
-<<<<<<< HEAD
-        import simplejson as json
-    except ImportError:
-        json = None
-
-include "allocate.pxi"
-
-#-----------------------------------------------------------------------------
-# Import the C header files
-#-----------------------------------------------------------------------------
-
-cdef extern from "errno.h" nogil:
-    enum: ZMQ_EINVAL "EINVAL"
-    enum: ZMQ_EAGAIN "EAGAIN"
-    enum: ZMQ_EFAULT "EFAULT"
-    enum: ZMQ_ENOMEM "ENOMEM"
-    enum: ZMQ_ENODEV "ENODEV"
-
-cdef extern from "string.h" nogil:
-    void *memcpy(void *dest, void *src, size_t n)
-    size_t strlen(char *s)
-
-cdef extern from "zmq_compat.h":
-    ctypedef signed long long int64_t "pyzmq_int64_t"
-
-cdef extern from "zmq.h" nogil:
-
-    void _zmq_version "zmq_version"(int *major, int *minor, int *patch)
-
-    enum: ZMQ_HAUSNUMERO
-    enum: ZMQ_ENOTSUP "ENOTSUP"
-    enum: ZMQ_EPROTONOSUPPORT "EPROTONOSUPPORT"
-    enum: ZMQ_ENOBUFS "ENOBUFS"
-    enum: ZMQ_ENETDOWN "ENETDOWN"
-    enum: ZMQ_EADDRINUSE "EADDRINUSE"
-    enum: ZMQ_EADDRNOTAVAIL "EADDRNOTAVAIL"
-    enum: ZMQ_ECONNREFUSED "ECONNREFUSED"
-    enum: ZMQ_EINPROGRESS "EINPROGRESS"
-    enum: ZMQ_EMTHREAD "EMTHREAD"
-    enum: ZMQ_EFSM "EFSM"
-    enum: ZMQ_ENOCOMPATPROTO "ENOCOMPATPROTO"
-    enum: ZMQ_ETERM "ETERM"
-
-    enum: errno
-    char *zmq_strerror (int errnum)
-    int zmq_errno()
-
-    enum: ZMQ_MAX_VSM_SIZE # 30
-    enum: ZMQ_DELIMITER # 31
-    enum: ZMQ_VSM # 32
-    enum: ZMQ_MSG_MORE # 1
-    enum: ZMQ_MSG_SHARED # 128
-
-    ctypedef struct zmq_msg_t:
-        void *content
-        unsigned char shared
-        unsigned char vsm_size
-        unsigned char vsm_data [ZMQ_MAX_VSM_SIZE]
-    
-    ctypedef void zmq_free_fn(void *data, void *hint)
-    
-    int zmq_msg_init (zmq_msg_t *msg)
-    int zmq_msg_init_size (zmq_msg_t *msg, size_t size)
-    int zmq_msg_init_data (zmq_msg_t *msg, void *data,
-        size_t size, zmq_free_fn *ffn, void *hint)
-    int zmq_msg_close (zmq_msg_t *msg)
-    int zmq_msg_move (zmq_msg_t *dest, zmq_msg_t *src)
-    int zmq_msg_copy (zmq_msg_t *dest, zmq_msg_t *src)
-    void *zmq_msg_data (zmq_msg_t *msg)
-    size_t zmq_msg_size (zmq_msg_t *msg)
-
-    void *zmq_init (int io_threads)
-    int zmq_term (void *context)
-
-    enum: ZMQ_PAIR # 0
-    enum: ZMQ_PUB # 1
-    enum: ZMQ_SUB # 2
-    enum: ZMQ_REQ # 3
-    enum: ZMQ_REP # 4
-    enum: ZMQ_XREQ # 5
-    enum: ZMQ_XREP # 6
-    enum: ZMQ_PULL # 7
-    enum: ZMQ_PUSH # 8
-    enum: ZMQ_UPSTREAM # 7
-    enum: ZMQ_DOWNSTREAM # 8
-
-
-    enum: ZMQ_HWM # 1
-    enum: ZMQ_SWAP # 3
-    enum: ZMQ_AFFINITY # 4
-    enum: ZMQ_IDENTITY # 5
-    enum: ZMQ_SUBSCRIBE # 6
-    enum: ZMQ_UNSUBSCRIBE # 7
-    enum: ZMQ_RATE # 8
-    enum: ZMQ_RECOVERY_IVL # 9
-    enum: ZMQ_MCAST_LOOP # 10
-    enum: ZMQ_SNDBUF # 11
-    enum: ZMQ_RCVBUF # 12
-    enum: ZMQ_RCVMORE # 13
-
-    enum: ZMQ_NOBLOCK # 1
-    enum: ZMQ_SNDMORE # 2
-
-    void *zmq_socket (void *context, int type)
-    int zmq_close (void *s)
-    int zmq_setsockopt (void *s, int option, void *optval, size_t optvallen)
-    int zmq_getsockopt (void *s, int option, void *optval, size_t *optvallen)
-    int zmq_bind (void *s, char *addr)
-    int zmq_connect (void *s, char *addr)
-    int zmq_send (void *s, zmq_msg_t *msg, int flags)
-    int zmq_recv (void *s, zmq_msg_t *msg, int flags)
-    
-    enum: ZMQ_POLLIN # 1
-    enum: ZMQ_POLLOUT # 2
-    enum: ZMQ_POLLERR # 4
-
-    ctypedef struct zmq_pollitem_t:
-        void *socket
-        int fd
-        # #if defined _WIN32
-        #     SOCKET fd;
-        short events
-        short revents
-
-    int zmq_poll (zmq_pollitem_t *items, int nitems, long timeout)
-
-    enum: ZMQ_STREAMER #1
-    enum: ZMQ_FORWARDER #2
-    enum: ZMQ_QUEUE #3
-    int zmq_device (int device_, void *insocket_, void *outsocket_)
-
-cdef extern from "zmq_utils.h" nogil:
-
-    void *zmq_stopwatch_start ()
-    unsigned long zmq_stopwatch_stop (void *watch_)
-    void zmq_sleep (int seconds_)
-=======
         import json
     except:
         try:
@@ -231,7 +76,6 @@
 else:
     to_json = jsonify
     from_json = json.loads
->>>>>>> e4f4a443
 
 #-----------------------------------------------------------------------------
 # Python module level constants
@@ -330,29 +174,20 @@
 
     def __str__(self):
         return self.strerror
-<<<<<<< HEAD
-=======
-
->>>>>>> e4f4a443
+
 
 class ZMQBindError(ZMQBaseError):
     """An error for bind_to_random_port."""
     pass
 
+
+class NotDone(ZMQBaseError):
+    """For raising in MessageTracker.wait"""
+    pass
+
 #-----------------------------------------------------------------------------
 # Code
 #-----------------------------------------------------------------------------
-
-class NotDone(Exception):
-    """For raising in MessageTracker.wait"""
-    pass
-
-def zmq_version():
-    """Return the version of ZeroMQ itself."""
-    cdef int major, minor, patch
-    _zmq_version(&major, &minor, &patch)
-    return '%i.%i.%i' % (major, minor, patch)
-
 
 def zmq_version():
     """Return the version of ZeroMQ itself."""
@@ -629,12 +464,6 @@
         The number of IO threads.
     """
 
-<<<<<<< HEAD
-    cdef void *handle
-    cdef public object closed
-
-=======
->>>>>>> e4f4a443
     def __cinit__(self, int io_threads=1):
         self.handle = NULL
         if not io_threads > 0:
@@ -651,11 +480,7 @@
             if rc != 0:
                 raise ZMQError()
 
-<<<<<<< HEAD
     def term(self):
-=======
-    def close(self):
->>>>>>> e4f4a443
         """Close the context.
 
         This can be called to close the context by hand. If this is not
@@ -831,7 +656,6 @@
         """
         if not isinstance(optval, unicode):
             raise TypeError("unicode strings only")
-        
         return self.setsockopt(option, optval.encode(encoding))
     
     def getsockopt_unicode(self, int option,encoding='utf-8'):
@@ -1207,18 +1031,11 @@
             raise ImportError('cjson, json or simplejson library is required.')
         else:
             msg = self.recv(flags)
-<<<<<<< HEAD
-            return json.loads(msg)
-=======
             return from_json(msg)
->>>>>>> e4f4a443
 
 
 cdef class Stopwatch:
     """A simple stopwatch based on zmq_stopwatch_start/stop."""
-<<<<<<< HEAD
-
-    cdef void *watch
 
     def __cinit__(self):
         self.watch = NULL
@@ -1245,38 +1062,10 @@
 
     def sleep(self, int seconds):
         zmq_sleep(seconds)
-=======
->>>>>>> e4f4a443
-
-    def __cinit__(self):
-        self.watch = NULL
-
-    def __dealloc__(self):
-        try:
-            self.stop()
-        except ZMQError:
-            pass
-
-    def start(self):
-        if self.watch == NULL:
-            self.watch = zmq_stopwatch_start()
-        else:
-            raise ZMQError('Stopwatch is already runing.')
-
-    def stop(self):
-        if self.watch == NULL:
-            raise ZMQError('Must start the Stopwatch before calling stop.')
-        else:
-            time = zmq_stopwatch_stop(self.watch)
-            self.watch = NULL
-            return time
-
-    def sleep(self, int seconds):
-        zmq_sleep(seconds)
-
-#-------------------------------------------------------------------------
+
+#-----------------------------------------------------------------------------
 # Polling related methods
-#-------------------------------------------------------------------------
+#-----------------------------------------------------------------------------
 
 def _poll(sockets, long timeout=-1):
     """Poll a set of 0MQ sockets, native file descs. or sockets.
@@ -1438,8 +1227,12 @@
         if flags & POLLERR:
             xlist.append(s)
     return rlist, wlist, xlist
-    
-def device(device_type, isocket, osocket):
+
+#-----------------------------------------------------------------------------
+# Basic device API
+#-----------------------------------------------------------------------------
+
+def device(int device_type, Socket isocket, Socket osocket):
     """Start a zeromq device.
 
     Parameters
@@ -1451,24 +1244,19 @@
     osocket : Socket
         The Socket instance for the outbound traffic.
     """
-    cdef Socket _isocket = isocket
-    cdef Socket _osocket = osocket
-    cdef void *ihandle = _isocket.handle
-    cdef void *ohandle = _osocket.handle
-    cdef int dtype = device_type
     cdef int result = 0
     with nogil:
-        result = zmq_device(dtype, ihandle, ohandle)
+        result = zmq_device(device_type, isocket.handle, osocket.handle)
     return result
 
+#-----------------------------------------------------------------------------
+# Symbols to export
+#-----------------------------------------------------------------------------
 
 __all__ = [
     'zmq_version',
-<<<<<<< HEAD
-=======
     'NotDone',
     'MessageTracker',
->>>>>>> e4f4a443
     'Message',
     'Context',
     'Socket',
