#
#    Copyright (c) 2010 Brian E. Granger
#
#    This file is part of pyzmq.
#
#    pyzmq is free software; you can redistribute it and/or modify it under
#    the terms of the Lesser GNU General Public License as published by
#    the Free Software Foundation; either version 3 of the License, or
#    (at your option) any later version.
#
#    pyzmq is distributed in the hope that it will be useful,
#    but WITHOUT ANY WARRANTY; without even the implied warranty of
#    MERCHANTABILITY or FITNESS FOR A PARTICULAR PURPOSE.  See the
#    Lesser GNU General Public License for more details.
#
#    You should have received a copy of the Lesser GNU General Public License
#    along with this program.  If not, see <http://www.gnu.org/licenses/>.
#

#-----------------------------------------------------------------------------
# Imports
#-----------------------------------------------------------------------------

import zmq
from zmq.tests import BaseZMQTestCase


from zmq.tests import BaseZMQTestCase

#-----------------------------------------------------------------------------
# Tests
#-----------------------------------------------------------------------------


class TestContext(BaseZMQTestCase):

    def test_init(self):
        c1 = zmq.Context()
        self.assert_(isinstance(c1, zmq.Context))
        del c1
        c2 = zmq.Context(1,1)
        self.assert_(isinstance(c2, zmq.Context))
        del c2
        c3 = zmq.Context(1,1)
        self.assert_(isinstance(c3, zmq.Context))
        del c3

    def test_fail_init(self):
        self.assertRaisesErrno(zmq.EINVAL, zmq.Context, 1, -1)
<<<<<<< HEAD
=======
        self.assertRaisesErrno(zmq.EINVAL, zmq.Context, 0, 1)
>>>>>>> 8d32972b
<|MERGE_RESOLUTION|>--- conflicted
+++ resolved
@@ -47,7 +47,4 @@
 
     def test_fail_init(self):
         self.assertRaisesErrno(zmq.EINVAL, zmq.Context, 1, -1)
-<<<<<<< HEAD
-=======
         self.assertRaisesErrno(zmq.EINVAL, zmq.Context, 0, 1)
->>>>>>> 8d32972b
